/*
 * Copyright 2005-2024 the original author or authors.
 *
 * Licensed under the Apache License, Version 2.0 (the "License");
 * you may not use this file except in compliance with the License.
 * You may obtain a copy of the License at
 *
 * http://www.apache.org/licenses/LICENSE-2.0
 *
 * Unless required by applicable law or agreed to in writing, software
 * distributed under the License is distributed on an "AS IS" BASIS,
 * WITHOUT WARRANTIES OR CONDITIONS OF ANY KIND, either express or implied.
 * See the License for the specific language governing permissions and
 * limitations under the License.
 */
package org.openwms.common.location.impl;

import org.ameba.annotation.Measured;
import org.ameba.annotation.TxService;
import org.ameba.exception.NotFoundException;
import org.ameba.exception.ResourceExistsException;
import org.ameba.i18n.Translator;
import org.openwms.common.CommonMessageCodes;
import org.openwms.common.account.AccountService;
import org.openwms.common.location.Location;
import org.openwms.common.location.LocationGroup;
import org.openwms.common.location.LocationGroupService;
import org.openwms.common.location.LocationRemovalManager;
import org.openwms.common.location.api.LocationGroupState;
import org.openwms.common.location.api.LocationGroupVO;
import org.openwms.common.location.api.ValidationGroups;
import org.openwms.common.location.api.events.LocationGroupEvent;
import org.openwms.common.location.events.DeletionFailedEvent;
import org.openwms.core.listener.RemovalNotAllowedException;
import org.slf4j.Logger;
import org.slf4j.LoggerFactory;
import org.springframework.context.ApplicationContext;
import org.springframework.validation.annotation.Validated;

import javax.validation.Valid;
import javax.validation.constraints.NotBlank;
import javax.validation.constraints.NotEmpty;
import javax.validation.constraints.NotNull;
import java.util.ArrayList;
import java.util.List;
import java.util.Optional;
import java.util.stream.Collectors;
import java.util.stream.Stream;

import static org.openwms.common.CommonMessageCodes.LOCATION_GROUP_EXISTS;
import static org.openwms.common.CommonMessageCodes.LOCATION_GROUP_NOT_FOUND;
import static org.openwms.common.CommonMessageCodes.LOCATION_GROUP_NOT_FOUND_BY_PKEY;

/**
 * A LocationGroupServiceImpl is a Spring managed transactional Service that operates on {@link LocationGroup} entities and spans the
 * tx boundary.
 *
 * @author Heiko Scherrer
 */
@Validated
@TxService
class LocationGroupServiceImpl implements LocationGroupService {

    private static final Logger LOGGER = LoggerFactory.getLogger(LocationGroupServiceImpl.class);
    private final ApplicationContext ctx;
    private final Translator translator;
    private final LocationGroupRepository repository;
    private final AccountService accountService;
    private final LocationRemovalManager locationRemovalManager;

    LocationGroupServiceImpl(ApplicationContext ctx, Translator translator, LocationGroupRepository repository, AccountService accountService, LocationRemovalManager locationRemovalManager) {
        this.ctx = ctx;
        this.translator = translator;
        this.repository = repository;
        this.accountService = accountService;
        this.locationRemovalManager = locationRemovalManager;
    }

    /**
     * {@inheritDoc}
     */
    @Override
    @Measured
    public @NotNull LocationGroup create(@NotNull @Validated(ValidationGroups.Create.class) @Valid LocationGroupVO vo) {
        if (LOGGER.isDebugEnabled()) {
            LOGGER.debug("Create a LocationGroup with the VO [{}]", vo.allFieldsToString());
        }
        var eo = createLocationGroup(vo);
        var savedEo = repository.save(eo);
        if (LOGGER.isInfoEnabled()) {
            LOGGER.info("Request to create a new LocationGroup [{}]", savedEo);
        }
        ctx.publishEvent(LocationGroupEvent.of(savedEo, LocationGroupEvent.LocationGroupEventType.CREATED));
        return savedEo;
    }

    private LocationGroup createLocationGroup(LocationGroupVO vo) {
        var eoOpt = repository.findByName(vo.getName());
        if (eoOpt.isPresent()) {
            throw new ResourceExistsException(translator, LOCATION_GROUP_EXISTS, new String[]{vo.getName()}, vo.getName());
        }
        var eo = new LocationGroup(vo.getName());
        if (vo.getAccountId() != null && !vo.getAccountId().isEmpty()) {
            var accountOpt = accountService.findByIdentifier(vo.getAccountId());
            if (accountOpt.isEmpty()) {
                throw new NotFoundException(translator, CommonMessageCodes.ACCOUNT_NOT_FOUND_BY_ID, new String[]{vo.getAccountId()}, vo.getAccountId());
            }
            eo.setAccount(accountOpt.get());
        }
        eo.setGroupType(vo.getGroupType());
        if (vo.getParent() != null && !vo.getParent().isEmpty()) {
            var parentOpt = repository.findByName(vo.getParent());
            if (parentOpt.isEmpty()) {
                throw new NotFoundException(translator, CommonMessageCodes.LOCATION_GROUP_NOT_FOUND, new String[]{vo.getParent()}, vo.getParent());
            }
            eo.setParent(parentOpt.get());
        }
        eo.setOperationMode(vo.getOperationMode());

        if (vo.getGroupStateIn() != null) {
            eo.changeGroupStateIn(vo.getGroupStateIn());
        }

        if (vo.getGroupStateOut() != null) {
            eo.changeGroupStateOut(vo.getGroupStateOut());
        }
        if (vo.getChildren() != null && !vo.getChildren().isEmpty()) {
            eo.setLocationGroups(vo.getChildren().stream().map(this::createLocationGroup).collect(Collectors.toSet()));
        }
        return eo;
    }

    /**
     * {@inheritDoc}
     */
    @Override
    @Measured
    public void changeGroupState(@NotBlank String pKey, @NotNull LocationGroupState stateIn, @NotNull LocationGroupState stateOut) {
        var locationGroup = findInternalByPKey(pKey);
        locationGroup.changeState(stateIn, stateOut);
        ctx.publishEvent(LocationGroupEvent.of(locationGroup, LocationGroupEvent.LocationGroupEventType.STATE_CHANGE));
    }

    /**
     * {@inheritDoc}
     */
    @Override
    @Measured
    public void changeGroupStates(@NotBlank String name, Optional<LocationGroupState> stateIn, Optional<LocationGroupState> stateOut) {
        var locationGroup = findByNameOrThrowInternal(name);
        stateIn.ifPresent(locationGroup::changeGroupStateIn);
        stateOut.ifPresent(locationGroup::changeGroupStateOut);
        if (stateIn.isPresent() || stateOut.isPresent()) {
            ctx.publishEvent(LocationGroupEvent.of(locationGroup, LocationGroupEvent.LocationGroupEventType.STATE_CHANGE));
        }
    }

    /**
     * {@inheritDoc}
     */
    @Override
    @Measured
    public void changeOperationMode(@NotBlank String name, @NotBlank String mode) {
        var locationGroup = findByNameOrThrowInternal(name);
        locationGroup.setOperationMode(mode);
        repository.save(locationGroup);
    }

    /**
     * {@inheritDoc}
     */
    @Override
    @Measured
    public Optional<LocationGroup> findByName(@NotBlank String name) {
        return repository.findByName(name);
    }

    /**
     * {@inheritDoc}
     */
    @Override
    @Measured
    public @NotNull LocationGroup findByNameOrThrow(@NotBlank String name) {
        return findByNameOrThrowInternal(name);
    }

    private LocationGroup findByNameOrThrowInternal(String name) {
        return repository.findByName(name).orElseThrow(() -> new NotFoundException(
                translator, LOCATION_GROUP_NOT_FOUND, new String[]{name}, name
        ));
    }

    /**
     * {@inheritDoc}
     */
    @Override
    @Measured
    public @NotNull List<LocationGroup> findAll() {
        return repository.findAll();
    }

    /**
     * {@inheritDoc}
     */
    @Override
    @Measured
    public @NotNull List<LocationGroup> findByNames(@NotEmpty List<String> locationGroupNames) {
        var result = repository.findByNameIn(locationGroupNames);
        return result == null ? new ArrayList<>(0) : result;
    }

    /**
     * {@inheritDoc}
     */
    @Override
    @Measured
<<<<<<< HEAD
    public void delete(@NotBlank String pKey) {
        var locationGroup = repository.findBypKey(pKey).orElseThrow(() -> new NotFoundException(
                translator, LOCATION_GROUP_NOT_FOUND_BY_PKEY, new String[]{pKey}, pKey
        ));
        delete(locationGroup);
    }

    private Stream<String> getLocationKeys(LocationGroup locationGroup) {
        var result = locationGroup.getLocations().stream().map(Location::getPersistentKey);
        if (locationGroup.hasLocationGroups()) {
            for (var group : locationGroup.getLocationGroups()) {
                result = Stream.concat(result, getLocationKeys(group));
            }
        }
        return result;
    }

    private void delete(LocationGroup locationGroup) {
        LOGGER.info("Going to delete LocationGroup [{}]", locationGroup.getName());
        var allLocationKeys = getLocationKeys(locationGroup).toList();

        // first check all Locations of all LocationGroups if they're allowed to be deleted.
        // Check within the service if any TU is booked on the Locations and then ask foreign services if deletion is okay
        var allowedToDelete = locationRemovalManager.allowedToDelete(allLocationKeys);

        if (!allowedToDelete) {
           throw new RemovalNotAllowedException("At least one Location is not allowed to be deleted, therefore the LocationGroup [%s] cannot be deleted".formatted(locationGroup.getName()));
        }

        // Go and mark all for deletion...
        locationRemovalManager.markForDeletion(allLocationKeys);

        // Finally delete the LocationGroups...
        try {
            deleteOnlyGroups(locationGroup);
        } catch (Exception e) {
            LOGGER.error(e.getMessage(), e);
            LOGGER.debug("Deletion of LocationGroup [{}] went wrong, rolling back Location deletion", locationGroup.getPersistentKey());
            // if any failure occurs, send a persistent async message to release the deletion for everyone
            for (var pKey : allLocationKeys) {
                ctx.publishEvent(new DeletionFailedEvent(pKey));
            }
        }
    }

    private void deleteOnlyGroups(LocationGroup locationGroup) {
        if (locationGroup.hasLocationGroups()) {
            for (var group : locationGroup.getLocationGroups()) {
                deleteOnlyGroups(group);
            }
        }
        if (locationGroup.hasLocations()) {
            locationRemovalManager.deleteAll(locationGroup.getLocations());
        }
        repository.delete(locationGroup);
        LOGGER.debug("LocationGroup deleted [{}]", locationGroup.getPersistentKey());
=======
    public @NotNull LocationGroup update(@NotBlank String pKey, @NotNull LocationGroupVO locationGroupVO) {
        var locationGroup = findInternalByPKey(pKey);
        if (locationGroupVO.getDescription() != null && !locationGroupVO.getDescription().equals(locationGroup.getDescription())) {
            locationGroup.setDescription(locationGroupVO.getDescription());
        }
        return repository.save(locationGroup);
    }

    private LocationGroup findInternalByPKey(String pKey) {
        return repository.findBypKey(pKey).orElseThrow(() -> new NotFoundException(
                translator, LOCATION_GROUP_NOT_FOUND_BY_PKEY, new String[]{pKey}, pKey
        ));
>>>>>>> 41c2d354
    }
}<|MERGE_RESOLUTION|>--- conflicted
+++ resolved
@@ -214,7 +214,6 @@
      */
     @Override
     @Measured
-<<<<<<< HEAD
     public void delete(@NotBlank String pKey) {
         var locationGroup = repository.findBypKey(pKey).orElseThrow(() -> new NotFoundException(
                 translator, LOCATION_GROUP_NOT_FOUND_BY_PKEY, new String[]{pKey}, pKey
@@ -271,7 +270,13 @@
         }
         repository.delete(locationGroup);
         LOGGER.debug("LocationGroup deleted [{}]", locationGroup.getPersistentKey());
-=======
+    }
+
+    /**
+     * {@inheritDoc}
+     */
+    @Override
+    @Measured
     public @NotNull LocationGroup update(@NotBlank String pKey, @NotNull LocationGroupVO locationGroupVO) {
         var locationGroup = findInternalByPKey(pKey);
         if (locationGroupVO.getDescription() != null && !locationGroupVO.getDescription().equals(locationGroup.getDescription())) {
@@ -284,6 +289,5 @@
         return repository.findBypKey(pKey).orElseThrow(() -> new NotFoundException(
                 translator, LOCATION_GROUP_NOT_FOUND_BY_PKEY, new String[]{pKey}, pKey
         ));
->>>>>>> 41c2d354
     }
 }