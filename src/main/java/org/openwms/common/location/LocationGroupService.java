--- conflicted
+++ resolved
@@ -105,13 +105,13 @@
     @NotNull List<LocationGroup> findByNames(@NotEmpty List<String> locationGroupNames);
 
     /**
-<<<<<<< HEAD
      * Delete a {@link LocationGroup} with all attached sub-groups and {@code Location}s.
      *
      * @param pKey The persisted key of the LocationGroup to change
      */
     void delete(@NotBlank String pKey);
-=======
+
+    /**
      * Updates a LocationGroup based on the provided persisted key and {@link LocationGroupVO} representation.
      *
      * @param pKey The persisted key of the LocationGroup to update (must not be blank)
@@ -119,5 +119,4 @@
      * @return The updated LocationGroup
      */
     @NotNull LocationGroup update(@NotBlank String pKey, @NotNull LocationGroupVO locationGroupVO);
->>>>>>> 41c2d354
 }