--- conflicted
+++ resolved
@@ -38,14 +38,11 @@
 import org.springframework.test.web.servlet.setup.MockMvcBuilders;
 import org.springframework.web.context.WebApplicationContext;
 
-<<<<<<< HEAD
+import javax.persistence.EntityManager;
+
+import static java.util.Arrays.asList;
 import java.util.List;
 
-=======
-import javax.persistence.EntityManager;
-
-import static java.util.Arrays.asList;
->>>>>>> db59084a
 import static org.assertj.core.api.Assertions.assertThat;
 import static org.hamcrest.CoreMatchers.anyOf;
 import static org.hamcrest.CoreMatchers.hasItems;
@@ -188,13 +185,13 @@
         @Test
         void shall_findby_names() throws Exception {
             mockMvc.perform(get(LocationApiConstants.API_LOCATION_GROUPS)
-                    .queryParam("names", LOCATION_GROUP_NAME_LG2)
+                    .queryParam("names", TestData.LOCATION_GROUP_NAME_LG2)
                     .queryParam("names", TestData.LOCATION_GROUP_NAME_LG3))
                     .andExpect(status().isOk())
                     .andExpect(jsonPath("$").isArray())
                     .andExpect(jsonPath("$.length()", is(2)))
                     .andExpect(jsonPath("$[1].pKey").exists())
-                    .andExpect(jsonPath("$[1].name", anyOf(is(LOCATION_GROUP_NAME_LG2), is(TestData.LOCATION_GROUP_NAME_LG3))))
+                    .andExpect(jsonPath("$[1].name", anyOf(is(TestData.LOCATION_GROUP_NAME_LG2), is(TestData.LOCATION_GROUP_NAME_LG3))))
                     .andExpect(jsonPath("$[1].accountId").exists())
                     .andExpect(jsonPath("$[1].parentName").exists())
                     .andExpect(jsonPath("$[1].operationMode", notNullValue()))
@@ -401,9 +398,8 @@
             assertThat(lg.getGroupStateOut()).isEqualTo(LocationGroupState.NOT_AVAILABLE);
         }
 
-<<<<<<< HEAD
         @Test void shall_change_description() throws Exception {
-            var lg = service.findByName(TestData.LOCATION_GROUP_NAME_LG2).get();
+        var lg = service.findByName(LOCATION_GROUP_NAME_LG2).get();
             mockMvc.perform(
                             patch(API_LOCATION_GROUPS + "/{pKey}", lg.getPersistentKey())
                                     .contentType(MediaType.APPLICATION_JSON)
@@ -417,49 +413,28 @@
                                     httpRequest(), httpResponse()
                             )
                     );
-            lg = service.findByName(TestData.LOCATION_GROUP_NAME_LG2).get();
+        lg = service.findByName(LOCATION_GROUP_NAME_LG2).get();
             assertThat(lg.getDescription()).isEqualTo("foo");
         }
-=======
-    @Test void shall_change_description() throws Exception {
-        var lg = service.findByName(LOCATION_GROUP_NAME_LG2).get();
-        mockMvc.perform(
-                        patch(API_LOCATION_GROUPS + "/{pKey}", lg.getPersistentKey())
-                                .contentType(MediaType.APPLICATION_JSON)
-                                .content("{\"name\":\""+lg.getName()+"\",\"description\":\"foo\"}"))
-                .andExpect(status().isOk())
-                .andDo(
-                        documentationResultHandler.document(
-                                pathParameters(
-                                        parameterWithName("pKey").description("The persistent key of the LocationGroup")
-                                ),
-                                httpRequest(), httpResponse()
-                        )
-                );
-        lg = service.findByName(LOCATION_GROUP_NAME_LG2).get();
-        assertThat(lg.getDescription()).isEqualTo("foo");
-    }
-
-    @Test void shall_change_parent() throws Exception {
-        var lg = service.findByName(LOCATION_GROUP_NAME_LG2).get();
-        mockMvc.perform(
-                        patch(API_LOCATION_GROUPS + "/{pKey}", lg.getPersistentKey())
-                                .contentType(MediaType.APPLICATION_JSON)
-                                .content("{\"name\":\""+lg.getName()+"\",\"parentName\":\"IPOINT\"}"))
-                .andExpect(status().isOk())
-                .andDo(
-                        documentationResultHandler.document(
-                                pathParameters(
-                                        parameterWithName("pKey").description("The persistent key of the LocationGroup")
-                                ),
-                                httpRequest(), httpResponse()
-                        )
-                );
-        var parentName = em.createQuery("select lg.parent.name from LocationGroup lg where lg.name = :name", String.class)
-                .setParameter("name", LOCATION_GROUP_NAME_LG2).getSingleResult();
-        assertThat(parentName).isEqualTo("IPOINT");
-    }
-        /*
->>>>>>> db59084a
+
+        @Test void shall_change_parent() throws Exception {
+            var lg = service.findByName(LOCATION_GROUP_NAME_LG2).get();
+            mockMvc.perform(
+                            patch(API_LOCATION_GROUPS + "/{pKey}", lg.getPersistentKey())
+                                    .contentType(MediaType.APPLICATION_JSON)
+                                    .content("{\"name\":\""+lg.getName()+"\",\"parentName\":\"IPOINT\"}"))
+                    .andExpect(status().isOk())
+                    .andDo(
+                            documentationResultHandler.document(
+                                    pathParameters(
+                                            parameterWithName("pKey").description("The persistent key of the LocationGroup")
+                                    ),
+                                    httpRequest(), httpResponse()
+                            )
+                    );
+            var parentName = em.createQuery("select lg.parent.name from LocationGroup lg where lg.name = :name", String.class)
+                    .setParameter("name", LOCATION_GROUP_NAME_LG2).getSingleResult();
+            assertThat(parentName).isEqualTo("IPOINT");
+        }
     }
 }